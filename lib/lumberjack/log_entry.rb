# frozen_string_literal: true

module Lumberjack
  # A structured representation of a single log entry containing the message,
  # metadata, and contextual information. LogEntry objects are immutable data
  # structures that capture all relevant information about a logging event,
  # including timing, severity, source identification, and custom attributes.
  #
  # This class serves as the fundamental data structure passed between loggers,
  # formatters, and output devices throughout the Lumberjack logging pipeline.
  # Each entry maintains consistent structure while supporting flexible attribute
  # attachment for contextual logging scenarios.
  class LogEntry
    # @!attribute [rw] time
    #   @return [Time] The timestamp when the log entry was created
    # @!attribute [rw] message
    #   @return [String] The primary log message content
    # @!attribute [rw] severity
    #   @return [Integer] The numeric severity level of the log entry
    # @!attribute [rw] progname
    #   @return [String] The name of the program or component that generated the entry
    # @!attribute [rw] pid
    #   @return [Integer] The process ID of the logging process
    # @!attribute [rw] attributes
    #   @return [Hash<String, Object>] Custom attributes associated with the log entry
    attr_accessor :time, :message, :severity, :progname, :pid, :attributes

    TIME_FORMAT = "%Y-%m-%dT%H:%M:%S"

    # Create a new log entry with the specified components. The entry captures
    # all relevant information about a logging event in a structured format.
    #
    # @param time [Time] The timestamp when the log entry was created
    # @param severity [Integer, String, Symbol] The severity level, accepts numeric levels or labels
    # @param message [String] The primary log message content
    # @param progname [String, nil] The name of the program or component generating the entry
    # @param pid [Integer] The process ID of the logging process
    # @param attributes [Hash<String, Object>, nil] Custom attributes to associate with the entry
    def initialize(time, severity, message, progname, pid, attributes)
      @time = time
      @severity = (severity.is_a?(Integer) ? severity : Severity.label_to_level(severity))
      @message = message
      @progname = progname
      @pid = pid
      @attributes = compact_attributes(attributes) if attributes.is_a?(Hash)
    end

    # Get the human-readable severity label corresponding to the numeric severity level.
    #
    # @return [String] The severity label (DEBUG, INFO, WARN, ERROR, FATAL, or UNKNOWN)
    def severity_label
      severity_data.label
    end

    # Get the data corresponding to the severity. This include variations on the severity label.
    def severity_data
      Severity.data(severity)
    end

    # Generate a formatted string representation of the log entry suitable for
    # human consumption. Includes timestamp, severity, program name, process ID,
    # attributes, and the main message.
    #
    # @return [String] A formatted string representation of the complete log entry
    def to_s
      "[#{time.strftime(TIME_FORMAT)}.#{(time.usec / 1000.0).round.to_s.rjust(3, "0")} #{severity_label} #{progname}(#{pid})#{attributes_to_s}] #{message}"
    end

    # Return a string representation suitable for debugging and inspection.
    #
    # @return [String] The same as {#to_s}
    def inspect
      to_s
    end

    # Compare this log entry with another for equality. Two log entries are
    # considered equal if all their components match exactly.
    #
    # @param other [Object] The object to compare against
    # @return [Boolean] True if the entries are identical, false otherwise
    def ==(other)
      return true if equal?(other)
      return false unless other.is_a?(LogEntry)

      time == other.time &&
        severity == other.severity &&
        message == other.message &&
        progname == other.progname &&
        pid == other.pid &&
        attributes == other.attributes
    end

    # Alias for tags to provide backward compatibility with version 1.x API. This method
    # will eventually be removed.
    #
    # @return [Hash, nil] The attributes of the log entry.
    # @deprecated Use {#attributes} instead.
    def tags
      Utils.deprecated("LogEntry#tags", "Lumberjack::LogEntry#tags is deprecated; use attributes instead.") do
        attributes
      end
    end

    # Access an attribute value by name. Supports both simple and nested attribute
    # access using dot notation for hierarchical data structures.
    #
    # @param name [String, Symbol] The attribute name, supports dot notation for nested access
    # @return [Object, nil] The attribute value or nil if the attribute does not exist
    def [](name)
      AttributesHelper.new(attributes)[name]
    end

    # Alias method for #[] to provide backward compatibility with version 1.x API. This
    # method will eventually be removed.
    #
    # @return [Hash]
    # @deprecated Use {#[]} instead.
    def tag(name)
<<<<<<< HEAD
      Utils.deprecated("LogEntry#tag", "Lumberjack::LogEntry#tag is deprecated; use [] instead.") do
        self[name]
      end
=======
      return nil if tags.nil?

      TagContext.new(tags)[name]
>>>>>>> 4fb23298
    end

    # Expand flat attributes with dot notation into a nested hash structure.
    # Attributes containing dots in their names are converted into hierarchical
    # nested hashes for structured data representation.
    #
    # @return [Hash] The attributes expanded into a nested structure
    def nested_attributes
      Utils.expand_attributes(attributes)
    end

    # Alias for nested_attributes to provide API compatibility with version 1.x.
    # This method will eventually be removed.
    #
    # @return [Hash]
    # @deprecated Use {#nested_attributes} instead.
    def nested_tags
      Utils.deprecated("LogEntry#nested_tags", "Lumberjack::LogEntry#nested_tags is deprecated; use nested_attributes instead.") do
        nested_attributes
      end
    end

    # Determine if the log entry contains no meaningful content. An entry is
    # considered empty if it has no message content and no attributes.
    #
    # @return [Boolean] True if the entry is empty, false otherwise
    def empty?
      (message.nil? || message == "") && (attributes.nil? || attributes.empty?)
    end

    # Convert the log entry into a hash suitable for JSON serialization. Attributes will be expanded
    # into a nested structure (i.e. { "user.id" => 123 } becomes `{ "user" => { "id" => 123 } }).
    # Severities will be converted to their string labels.
    #
    # @return [Hash] The JSON representation of the log entry
    def as_json
      {
        "time" => time,
        "severity" => severity_label,
        "message" => message,
        "progname" => progname,
        "pid" => pid,
        "attributes" => Utils.expand_attributes(attributes)
      }
    end

    private

    # Generate a string representation of all attributes for inclusion in the
    # formatted output. Each attribute is formatted as key:value pairs.
    #
    # @return [String] A formatted string of all attributes
    def attributes_to_s
      attributes_string = +""
      attributes&.each { |name, value| attributes_string << " #{name}:#{value.inspect}" }
      attributes_string
    end

    # Remove nil, empty string, and empty collection values from the attributes
    # hash recursively. This cleanup ensures that meaningless attributes don't
    # clutter the log entry while preserving all meaningful data.
    #
    # @param attributes [Hash] The attributes hash to compact
    # @return [Hash] A new hash with empty values removed
    def compact_attributes(attributes, seen = nil)
      return {} if seen&.include?(attributes.object_id)

      delete_keys = nil
      compacted_keys = nil

      attributes.each do |key, value|
        if value.nil? || value == ""
          delete_keys ||= []
          delete_keys << key
        elsif value.is_a?(Hash)
          seen ||= Set.new
          seen << attributes.object_id
          compacted_value = compact_attributes(value, seen)
          if compacted_value.empty?
            delete_keys ||= []
            delete_keys << key
          elsif !value.equal?(compacted_value)
            compacted_keys ||= []
            compacted_keys << [key, compacted_value]
          end
        elsif value.is_a?(Array) && value.empty?
          delete_keys ||= []
          delete_keys << key
        end
      end

      return attributes if delete_keys.nil? && compacted_keys.nil?

      attributes = attributes.dup
      delete_keys&.each { |key| attributes.delete(key) }
      compacted_keys&.each { |key, value| attributes[key] = value }

      attributes
    end
  end
end<|MERGE_RESOLUTION|>--- conflicted
+++ resolved
@@ -107,6 +107,8 @@
     # @param name [String, Symbol] The attribute name, supports dot notation for nested access
     # @return [Object, nil] The attribute value or nil if the attribute does not exist
     def [](name)
+      return nil if attributes.nil?
+
       AttributesHelper.new(attributes)[name]
     end
 
@@ -116,15 +118,9 @@
     # @return [Hash]
     # @deprecated Use {#[]} instead.
     def tag(name)
-<<<<<<< HEAD
       Utils.deprecated("LogEntry#tag", "Lumberjack::LogEntry#tag is deprecated; use [] instead.") do
         self[name]
       end
-=======
-      return nil if tags.nil?
-
-      TagContext.new(tags)[name]
->>>>>>> 4fb23298
     end
 
     # Expand flat attributes with dot notation into a nested hash structure.
