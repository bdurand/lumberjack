--- conflicted
+++ resolved
@@ -447,13 +447,8 @@
         expect(output.string).to eq("fatal#{n}error#{n}warn#{n}info#{n}debug#{n}unknown#{n}")
       end
 
-<<<<<<< HEAD
-      it "should only log unkown messages when the level is set above fatal" do
+      it "should only log unknown messages when the level is set above fatal" do
         logger.level = Logger::FATAL + 1
-=======
-      it "should only log unknown messages when the level is set above fatal" do
-        logger.level = Lumberjack::Severity::FATAL + 1
->>>>>>> 9dc23aac
         logger.fatal("fatal")
         expect(logger.fatal?).to eq(false)
         logger.error("error")
