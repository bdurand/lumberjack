# frozen_string_literal: true

require "spec_helper"

RSpec.describe Lumberjack::Formatter do
  let(:formatter) { Lumberjack::Formatter.default }

  describe "optimized formatters for primitive types" do
    let(:formatter) { Lumberjack::Formatter.new.add(Object, :inspect) }

    it "should have an optimized set of formatters that return self for primitive types" do
      expect(formatter.format("foo")).to eq("foo")
      expect(formatter.format(1)).to eq(1)
      expect(formatter.format(2.1)).to eq(2.1)
      expect(formatter.format(true)).to eq(true)
      expect(formatter.format(false)).to eq(false)
      expect(formatter.format(:foo)).to eq(":foo")
    end

    it "should be able to override the optimized formatters" do
      formatter.add(String) { |s| s.upcase }
      expect(formatter.format("foo")).to eq("FOO")
      expect(formatter.format(1)).to eq(1) # Still uses optimized formatter
    end
  end

  describe "#build" do
    it "builds a formatter in a block" do
      formatter = Lumberjack::Formatter.build do
        add(String) { |s| s.upcase }
        add(Integer) { |obj| "number: #{obj}" }
      end
      expect(formatter.format("foo")).to eq("FOO")
      expect(formatter.format(10)).to eq("number: 10")
    end
  end

  describe "#format" do
    it "should have a default set of formatters" do
      expect(formatter.format("abc")).to eq("abc")
      expect(formatter.format([1, 2, 3])).to eq([1, 2, 3])
      expect(formatter.format(ArgumentError.new("boom"))).to eq("ArgumentError: boom")
    end

    it "should be able to add a formatter object for a class" do
      formatter.add(Numeric, lambda { |obj| "number: #{obj}" })
      expect(formatter.format(10)).to eq("number: 10")
    end

    it "should be able to add a formatter object for a class name" do
      formatter.add("Numeric", lambda { |obj| "number: #{obj}" })
      expect(formatter.format(10)).to eq("number: 10")
    end

    it "should be able to add a formatter object for multiple classes" do
      formatter.add([Numeric, NilClass], &:to_i)
      expect(formatter.format(10.1)).to eq(10)
      expect(formatter.format(nil)).to eq(0)
    end

    it "should be able to add a formatter with arguments" do
      formatter.add(String, :truncate, 9)
      expect(formatter.format("1234567890")).to eq("12345678…")
    end

    it "should be able to add a formatter object for a module" do
      formatter.add(Enumerable, lambda { |obj| "list: #{obj.inspect}" })
      expect(formatter.format([1, 2])).to eq("list: [1, 2]")
    end

    it "should be able to add a formatter block for a class" do
      formatter.add(Numeric) { |obj| "number: #{obj}" }
      expect(formatter.format(10)).to eq("number: 10")
    end

    it "should be able to remove a formatter for a class" do
      formatter = Lumberjack::Formatter.new
      formatter.add(Symbol, :inspect)
      expect(formatter.format(:foo)).to eq(":foo")
      formatter.remove(Symbol)
      expect(formatter.format(:foo)).to eq(:foo)
    end

    it "should be able to remove a formatter for a class" do
      formatter = Lumberjack::Formatter.new
      formatter.add([Symbol, Array], :inspect)
      expect(formatter.format(:foo)).to eq(":foo")
      formatter.remove([Symbol, Array])
      expect(formatter.format(:foo)).to eq(:foo)
    end

    it "should be able to remove multiple formatters" do
      formatter = Lumberjack::Formatter.new
      formatter.add([Symbol, Array], :inspect)
      expect(formatter.format(:foo)).to eq(":foo")
      expect(formatter.format([1, 2, 3])).to eq([1, 2, 3].inspect)
      formatter.remove([Symbol, Array])
      expect(formatter.format(:foo)).to eq(:foo)
      expect(formatter.format([1, 2, 3])).to eq([1, 2, 3])
    end

    it "should be able to chain add and remove calls" do
      expect(formatter.remove(String)).to eq(formatter)
      expect(formatter.add(String, Lumberjack::Formatter::StringFormatter.new)).to eq(formatter)
    end

    it "should format an object based on the class hierarchy" do
      formatter.add(Numeric) { |obj| "number: #{obj}" }
      formatter.add(Integer) { |obj| "fixed number: #{obj}" }
      expect(formatter.format(10)).to eq("fixed number: 10")
      expect(formatter.format(10.1)).to eq("number: 10.1")
    end

<<<<<<< HEAD
    it "should have a default formatter" do
=======
  it "returns an error string if there was an error formatting the value" do
    save_stderr = $stderr
    begin
      $stderr = StringIO.new
      formatter.add(String, lambda { |obj| raise "error" })
      expect(formatter.format("abc")).to eq("<Error formatting String: RuntimeError error>")
    ensure
      $stderr = save_stderr
    end
  end

  describe "clear" do
    it "should clear all mappings" do
>>>>>>> 94a531bb
      expect(formatter.format(:test)).to eq(":test")
      formatter.remove(Object)
      expect(formatter.format(:test)).to eq(:test)
    end

    it "applies the to_log_format method if there is no registered formatter" do
      obj = TestToLogFormat.new("test")
      expect(formatter.format(obj)).to eq("LOG FORMAT: test")
    end

    it "overrides the to_log_format method if there is a registered formatter" do
      formatter.add(TestToLogFormat) { |obj| obj.value.upcase }
      obj = TestToLogFormat.new("test")
      expect(formatter.format(obj)).to eq("TEST")
    end

    it "does not override the to_log_format if the registered formatter is on a parent class" do
      formatter.add(:object) { |obj| "Object:#{obj.object_id}" }
      obj = TestToLogFormat.new("test")
      expect(formatter.format(obj)).to eq("LOG FORMAT: test")
    end

    describe "clear" do
      it "should clear all mappings" do
        expect(formatter.format(:test)).to eq(":test")
        formatter.clear
        expect(formatter.format(:test)).to eq(:test)
      end
    end
  end

  describe "empty" do
    it "should be able to get an empty formatter" do
      silence_deprecations do
        expect(Lumberjack::Formatter.empty.format(:test)).to eq(:test)
      end
    end
  end

  describe "#include" do
    it "merges the formats from the formatter" do
      formatter_1 = Lumberjack::Formatter.new
      formatter_1.add(String) { |s| s.to_s.upcase }
      formatter_1.add(Float, :round, 1)

      formatter_2 = Lumberjack::Formatter.new
      formatter_2.add(String) { |s| s.to_s.downcase }
      formatter_2.add(Integer, :multiply, 2)

      expect(formatter_2.include(formatter_1)).to eq formatter_2

      expect(formatter_2.format("Test")).to eq("TEST")
      expect(formatter_2.format(3.14)).to eq(3.1)
      expect(formatter_2.format(2)).to eq(4)
    end
  end

  describe "#prepend" do
    it "prepends the formats from the formatter" do
      formatter_1 = Lumberjack::Formatter.new
      formatter_1.add(String) { |s| s.to_s.upcase }
      formatter_1.add(Float, :round, 1)

      formatter_2 = Lumberjack::Formatter.new
      formatter_2.add(String) { |s| s.to_s.downcase }
      formatter_2.add(Integer, :multiply, 2)

      expect(formatter_2.prepend(formatter_1)).to eq formatter_2

      expect(formatter_2.format("Test")).to eq("test")
      expect(formatter_2.format(3.14)).to eq(3.1)
      expect(formatter_2.format(2)).to eq(4)
    end
  end
end<|MERGE_RESOLUTION|>--- conflicted
+++ resolved
@@ -111,23 +111,7 @@
       expect(formatter.format(10.1)).to eq("number: 10.1")
     end
 
-<<<<<<< HEAD
     it "should have a default formatter" do
-=======
-  it "returns an error string if there was an error formatting the value" do
-    save_stderr = $stderr
-    begin
-      $stderr = StringIO.new
-      formatter.add(String, lambda { |obj| raise "error" })
-      expect(formatter.format("abc")).to eq("<Error formatting String: RuntimeError error>")
-    ensure
-      $stderr = save_stderr
-    end
-  end
-
-  describe "clear" do
-    it "should clear all mappings" do
->>>>>>> 94a531bb
       expect(formatter.format(:test)).to eq(":test")
       formatter.remove(Object)
       expect(formatter.format(:test)).to eq(:test)
@@ -148,6 +132,17 @@
       formatter.add(:object) { |obj| "Object:#{obj.object_id}" }
       obj = TestToLogFormat.new("test")
       expect(formatter.format(obj)).to eq("LOG FORMAT: test")
+    end
+
+    it "returns an error string if there was an error formatting the value" do
+      save_stderr = $stderr
+      begin
+        $stderr = StringIO.new
+        formatter.add(String, lambda { |obj| raise "error" })
+        expect(formatter.format("abc")).to eq("<Error formatting String: RuntimeError error>")
+      ensure
+        $stderr = save_stderr
+      end
     end
 
     describe "clear" do
