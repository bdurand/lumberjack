# Changelog
All notable changes to this project will be documented in this file.

The format is based on [Keep a Changelog](https://keepachangelog.com/en/1.0.0/),
and this project adheres to [Semantic Versioning](https://semver.org/spec/v2.0.0.html).

<<<<<<< HEAD
## 2.0.0

This is a major update with several breaking changes. See the [upgrade guide](UPGRADE_GUIDE.md) for details on breaking changes.

### Added

- Added `Lumberjack::EntryFormatter` class to provide a unified interface for formatting log entry details. Going forward this is the preferred way to define log entry formatters. `Lumberjack::Logger#formatter` now returns an entry formatter.
- Added `Lumberjack::Logger#tag!` as the preferred method for adding global tags to a logger.
- Added `Lumberjack::Logger#untag!` to remove global tags from a logger.
- Added `Lumberjack::Logger#in_context?` as a replacement for `Lumberjack::Logger#in_tag_context?` and `Lumberjack.in_context?` as a replacement for `Lumberjack.context?`.
- Added `Lumberjack::Logger#tag_all_contexts` as a means to add attributes to parent context blocks. This allows setting attributes for the scope of the outermost context block.
- Added IO compatibility methods for logging. Calling `logger.write`, `logger.puts`, `logger.print`, or `logger.printf` will write log entries. The severity of the log entries can be set with `default_severity`.
- Added `Lumberjack::Device::LoggerWrapper` as a device that forwards entries to another Lumberjack logger.
- Added `Lumberjack::Device::Test` class for use in testing logging functionality. This device will buffer log entries and has `match?` and `include?` methods that can be used for assertions in tests.
- Added support for standard library `Logger::Formatter`. This is for compatibility with the standard library `Logger`. If a standard library logger is passed to `Lumberjack::Logger` as the formatter, it will override the template when writing to a stream. Tags are not available in the output when using a standard library formatter.
- Classes can now define their own formatting in logs by implementing the `to_log_format` method. If an object responds to this method, it will be called in lieu of looking up the formatter by class. This allows a pattern of defining log formatting along with the code rather than in a an initializer.
- Tag formatters can now add class formatters by class name using the `add_class` method. This allows setting a class formatter before the class has been loaded.
- A tag format can now be passed to the `Lumberjack::Template` class to specify how to format tag name/value pairs. The default is "[%s:%s]".
- Added `TRACE` logging level for logging at an even lower level than `DEBUG`. `Lumberjack::Logger#trace` can be used to log messages at this level.
- Added `Lumberjack::ForkedLogger` which is a wrapper around a logger with a separate context. A forked logger has a parent logger which it will write its log entries through. It will inherit the level, progname, and tags from a parent logger, but has its own local context isolated from the parent logger. You can change the level, progname, and add tags on the forked logger without impacting the parent logger. Forked loggers can be obtained from the current logger by calling `Lumberjack::Logger#fork`.
- Added `Lumberjack::Utils.current_line` as a helper method for getting the current line of code.
- Added `Lumberjack.build_formatter` as a helper method for building entry formatters.
- Added merge method on formatters to allow merging in formats from other formatters.
- Templates can now use variations on the severity label with a format option added to the placeholder: `{{severity(padded)}}`, `{{severity(char)}}`, `{{severity(emoji)}}`, and `{{severity(level)}}`.
- Log entries in templates can now be colorized by severity with the `colorize: true`.
- Added `Lumberjack::Formatter::Tags` for formatting attributes as "tags" in the logs. Arrays of values will be formatted as "[val1] [val2]" and hashes will be formatted as "[key1=value1] [key2=value2]".
- Added `Lumberjack::FormatterRegistry` as a means of associating formatters with a symbol. Symbols can be used when adding class and attribute formatters. This extends the behavior previously limited to the built in formatters so that users can define their own formatters and register them for use.
- Added `Lumberjack::DeviceRegistry` as a means for associating devices with a symbol. Symbols can then be passed to the constructor when creating a logger and the logger will take care of instantiating the device.
- Added `Lumberjack::Logger#clear_attributes` to remove all attributes from the logger.
- Added `Lumberjack::MessageAttributes` to replace `Lumberjack::Formatter::TaggedMessage`.
- Added `Lumberjack::RemapAttribute` to facilitate attribute remapping in attribute formatters.

### Changed

- `Lumberjack::Logger` now inherits from `::Logger` instead of just having API compatibility with the standard library `Logger` class.
- **Breaking Change** The default log level is now DEBUG instead of INFO.
- The severity label for log entries with an unknown level is now ANY instead of UNKNOWN.
- **Breaking Change** Changing logger level or progname inside a context block will now only be in effect inside the block.
- **Breaking Change** `LumberJack::Logger#context` now yields a `Lumberjack::Context` rather than a `Lumberjack::TagContext`. It must be called with a block and can no longer be used to return the current context. `Lumberjack.context` must also now be called with a block.
- `Lumberjack::TagContext` has been renamed to `Lumberjack::AttributesHelper`.
- `Lumberjack::TagFormatter` has been renamed to `Lumberjack::AttributeFormatter`.
- **Breaking Change** `Lumberjack::Formatter` no longer includes any default formats. You can still get the default formatter with `Lumberjack::Formatter.default`. You can use the `include` method to merge in the default formats from this formatter. You can also use the default formatter by passing in `formatter: :default` in the logger constructor. The `empty` method has been deprecated since it is no longer needed.
- `Lumberjack::Logger#add_entry` does not check the logger level and will add the entry regardless of the severity. This method is an internal API method and is now documented as such.
- Logging to files will now use the standard library `Logger::LogDevice` class for file output and rolling.
- The `Lumberjack::Device::Writer` class now takes an `autoflush` option. Setting it to false will disable synchronous I/O.
- `Lumberjack.tag` can now be called with a block to set up a new context.

### Removed

- **Breaking Change** Removed deprecated unit of work id code. These have been replaced with tags.
- **Breaking Change** Removed deprecated support for setting global tags with `Lumberjack::Logger#tag`. Now calling `tag` outside of a block or context will be ignored. Use `tag!` to set global tags on a logger.
- **Breaking Change** Removed the devices that handled logging to files (`Lumberjack::Device::LogFile`, `Lumberjack::Device::RollingLogFile`, `Lumberjack::Device::DateRollingLogFile`, and `Lumberjack::Device::SizeRollingLogFile`) since file logging is now handled by the standard library `Logger::LogDevice` class.
- Removed internal buffer from the `Lumberjack::Device::Writer` class. This functionality was more useful in the days of slower I/O operations when logs were written to spinning hard disks. The functionality is no longer as useful and is not worth the overhead. The `Lumberjack::Logger.last_flushed_at` method has also been removed.
- **Breaking Change** When adding a formatter with `Lumberjack::Formatter#add` you can no longer pass the formatter as a class name (i.e. this won't work: `formatter.add(MyClass, "Lumberjack::Formatter::IdFormatter"); the formatter can be a class, symbol, callable object, or a block).
- Removed support for Ruby versions < 2.7.

### Deprecated

- `Lumberjack::Logger` now takes keyword arguments instead of an options hash. If you were passing in options as a hash, you now need to doublesplat it: `Lumberjack::Logger.new(stream, **options)`.
- "Tags" are now called "attributes" to better align with best practices. In logging parlance "tags" are generally an array of strings. The main interface to adding log attributes with `Lumberjack::Logger#tag` has not changed. In this case we are using "tag" as a verb as in "to tag a log entry with attributes". The public interfaces that used "tag" in the method names have all been deprecated and will be removed in a future release.
  - `Lumberjack.context_tags`
  - `Lumberjack::Logger#tags`
  - `Lumberjack::Logger#tag_value`
  - `Lumberjack::Logger#tagged`
  - `Lumberjack::Logger#silence`
  - `Lumberjack::Logger#log_at`
  - `Lumberjack::Logger#untagged`
  - `Lumberjack::Logger#tag_formatter`
  - `Lumberjack::Logger#in_tag_context?`
  - `Lumberjack::Logger#tag_globally`
  - `Lumberjack::Logger#remove_tag`
  - `Lumberjack::Logger#set_progname`
  - `Lumberjack::LogEntry#tag`
  - `Lumberjack::LogEntry#tags`
  - `Lumberjack::LogEntry#nested_tags`
  - `Lumberjack::Utils.flatten_tags`
  - `Lumberjack::Utils.expand_tags`
  - `Lumberjack::TagContext`
  - `Lumberjack::TagFormatter`
  - `Lumberjack::TagFormatter#add`
  - `Lumberjack::TagFormatter#remove`
  - `Lumberjack::Tags`
  - `Lumberjack::Formatter::TaggedMessage`
- The Rails compatibility methods on `Lumberjack::Logger` (`tagged`, `silence`, `log_at`) have been moved to the [lumberjack_rails](https://github.com/bdurand/lumberjack_rails) gem. Installing that gem will restore these methods in a non-deprecated form.
- Templates now use mustache syntax for placeholders instead of the colon prefix (i.e. `{{message}}` instead of `:message`). The `:tags` placeholder is also now called `{{attributes}}`.
=======
## 1.4.2

### Fixed

- Fixed issue where calling `Lumberjack::LogEntry#tag` would raise an error if there were no tags set on the log entry.
>>>>>>> 4fb23298

## 1.4.1

### Changed

- Catch errors when formatting values so that it doesn't prevent logging. Otherwise there can be no way to log that the error occurred. Values that produced errors in the formatter will now be shown in the logs as "<Error formatting CLASS_NAME: ERROR_CLASS ERROR_MESSAGE>".

## 1.4.0

### Changed

- Tags are consistently flattened internally to dot notation keys. This makes tag handling more consistent when using nested hashes as tag values. This changes how nested tags are merged, though. Now when new nested tags are set they will be merged into the existing tags rather than replacing them entirely. So `logger.tag(foo: {bar: "baz"})` will now merge the `foo.bar` tag into the existing tags rather than replacing the entire `foo` tag.
- The `Lumberjack::Logger#context` method can now be called without a block. When called with a block it sets up a new tag context for the block. When called without a block, it returns the current tag context in a `Lumberjack::TagContext` object which can be used to add tags to the current context.
- Tags in `Lumberjack::LogEntry` are now always stored as a hash of flattened keys. This means that when tags are set on a log entry, they will be automatically flattened to dot notation keys. The `tag` method will return a hash of sub-tags if the tag name is a tag prefix.

### Added

- Added `Lumberjack::LogEntry#nested_tags` method to return the tags as a nested hash structure.

## 1.3.4

### Added

- Added `Lumberjack::Logger#with_progname` alias for `set_progname` to match the naming convention used for setting temporary levels.

### Fixed

- Ensure that the safety check for circular calls to `Lumberjack::Logger#add_entry` cannot lose state.

## 1.3.3

### Added

- Added `Lumberjack::Utils#expand_tags` method to expand a hash of tags that may contain nested hashes or dot notation keys.

### Changed

- Updated `Lumberjack::Utils#flatten_tags` to convert all keys to strings.

## 1.3.2

### Fixed

- Fixed `NoMethodError` when setting the device via the `Lumberjack::Logger#device=` method.

## 1.3.1

### Added

- Added `Lumberjack::Logger#context` method to set up a context block for the logger. This is the same as calling `Lumberjack::Logger#tag` with an empty hash.
- Log entries now remove empty tag values so they don't have to be removed downstream.

### Fixed

- ActiveSupport::TaggedLogger now calls `Lumberjack::Logger#tag_globally` to prevent deprecation warnings.

## 1.3.0

### Added

- Added `Lumberjack::Formatter::TaggedMessage` to allow extracting tags from log messages via a formatter in order to better support structured logging of objects.
- Added built in `:round` formatter to round numbers to a specified number of decimal places.
- Added built in `:redact` formatter to redact sensitive information from log tags.
- Added support in `Lumberjack::TagFormatter` for class formatters. Class formatters will be applied to any tag values that match the class.
- Apply formatters to enumerable values in tags. Name formatters are applied using dot syntax when a tag value contains a hash.
- Added support for a dedicated message formatter that can override the default formatter on the log message.
- Added support for setting tags from the request environment in `Lumberjack::Rack::Context` middleware.
- Added helper methods to generate global PID's and thread ids.
- Added `Lumberjack::Logger#tag_globally` to explicitly set a global tag for all loggers.
- Added `Lumberjack::Logger#tag_value` to get the value of a tag by name from the current tag context.
- Added `Lumberjack::Utils.hostname` to get the hostname in UTF-8 encoding.
- Added `Lumberjack::Utils.global_pid` to get a global process id in a consistent format.
- Added `Lumberjack::Utils.global_thread_id` to get a thread id in a consistent format.
- Added `Lumberjack::Utils.thread_name` to get a thread name in a consistent format.
- Added support for `ActiveSupport::Logging.logger_outputs_to?` to check if a logger is outputting to a specific IO stream.
- Added `Lumberjack::Logger#log_at` method to temporarily set the log level for a block of code for compatibility with ActiveSupport loggers.

### Changed

- Default date/time format for log entries is now ISO-8601 with microsecond precision.
- Tags that are set to hash values will now be flattened into dot-separated keys in templates.

### Removed

- Removed support for Ruby versions < 2.5.

### Deprecated

- All unit of work related functionality from version 1.0 has been officially deprecated and will be removed in version 2.0. Use tags instead to set a global context for log entries.
- Calling `Lumberjack::Logger#tag` without a block is deprecated. Use `Lumberjack::Logger#tag_globally` instead.

## 1.2.10

### Added

- Added `with_level` method for compatibility with the latest standard library logger gem.

### Fixed

- Fixed typo in magic frozen string literal comments. (thanks @andyw8 and @steveclarke)

## 1.2.9

### Added

- Allow passing in formatters as class names when adding them.
- Allow passing in formatters initialization arguments when adding them.
- Add truncate formatter for capping the length of log messages.

## 1.2.8

### Added

- Add `Logger#untagged` to remove previously set logging tags from a block.
- Return result of the block when a block is passed to `Logger#tag`.

## 1.2.7

### Fixed

- Allow passing frozen hashes to `Logger#tag`. Tags passed to this method are now duplicated so the logger maintains it's own copy of the hash.

## 1.2.6

### Added

- Add Logger#remove_tag

### Fixed

- Fix `Logger#tag` so it only ads to the current block's logger tags instead of the global tags if called inside a `Logger#tag` block.


## 1.2.5

### Added

- Add support for bang methods (error!) for setting the log level.

### Fixed

- Fixed logic with recursive reference guard in StructuredFormatter so it only suppresses Enumerable references.

## 1.2.4

### Added

- Enhance `ActiveSupport::TaggedLogging` support so code that Lumberjack loggers can be wrapped with a tagged logger.

## 1.2.3

### Fixed

- Fix structured formatter so no-recursive, duplicate references are allowed.

## 1.2.2

### Fixed

- Prevent infinite loops in the structured formatter where objects have backreferences to each other.

## 1.2.1

### Fixed

- Prevent infinite loops where logging a statement triggers the logger.

## 1.2.0

### Added

- Enable compatibility with `ActiveSupport::TaggedLogger` by calling `tagged_logger!` on a logger.
- Add `tag_formatter` to logger to specify formatting of tags for output.
- Allow adding and removing classes by name to formatters.
- Allow adding and removing multiple classes in a single call to a formatter.
- Allow using symbols and strings as log level for silencing a logger.
- Ensure flusher thread gets stopped when logger is closed.
- Add writer for logger device attribute.
- Handle passing an array of devices to a multi device.
- Helper method to get a tag with a specified name.
- Add strip formatter to strip whitespace from strings.
- Support non-alpha numeric characters in template variables.
- Add backtrace cleaner to ExceptionFormatter.

## 1.1.1

### Added

- Replace Procs in tag values with the value of calling the Proc in log entries.

## 1.1.0

### Added

- Change `Lumberjack::Logger` to inherit from ::Logger
- Add support for tags on log messages
- Add global tag context for all loggers
- Add per logger tags and tag contexts
- Reimplement unit of work id as a tag on log entries
- Add support for setting datetime format on log devices
- Performance optimizations
- Add Multi device to output to multiple devices
- Add `DateTimeFormatter`, `IdFormatter`, `ObjectFormatter`, and `StructuredFormatter`
- Add rack `Context` middleware for setting thread global context
- Add support for modules in formatters

### Removed

- End support for ruby versions < 2.3

## 1.0.13

### Added

- Added `:min_roll_check` option to `Lumberjack::Device::RollingLogFile` to reduce file system checks. Default is now to only check if a file needs to be rolled at most once per second.
- Force immutable strings for Ruby versions that support them.

### Changed

- Reduce amount of code executed inside a mutex lock when writing to the logger stream.

## 1.0.12

### Added

- Add support for `ActionDispatch` request id for better Rails compatibility.

## 1.0.11

### Fixed

- Fix Ruby 2.4 deprecation warning on Fixnum (thanks @koic).
- Fix gemspec files to be flat array (thanks @e2).

## 1.0.10

### Added

- Expose option to manually roll log files.

### Changed

- Minor code cleanup.

## 1.0.9

### Added

- Add method so Formatter is compatible with `ActiveSupport` logging extensions.

## 1.0.8

### Fixed

- Fix another internal variable name conflict with `ActiveSupport` logging extensions.

## 1.0.7

### Fixed

- Fix broken formatter attribute method.

## 1.0.6

### Fixed

- Fix internal variable name conflict with `ActiveSupport` logging extensions.

## 1.0.5

### Changed

- Update docs.
- Remove autoload calls to make thread safe.
- Make compatible with Ruby 2.1.1 Pathname.
- Make compatible with standard library Logger's use of progname as default message.

## 1.0.4

### Added

- Add ability to supply a unit of work id for a block instead of having one generated every time.

## 1.0.3

### Fixed

- Change log file output format to binary to avoid encoding warnings.
- Fixed bug in log file rolling that left the file locked.

## 1.0.2

### Fixed

- Remove deprecation warnings under ruby 1.9.3.
- Add more error checking around file rolling.

## 1.0.1

### Fixed

- Writes are no longer buffered by default.

## 1.0.0

### Added

- Initial release<|MERGE_RESOLUTION|>--- conflicted
+++ resolved
@@ -4,7 +4,6 @@
 The format is based on [Keep a Changelog](https://keepachangelog.com/en/1.0.0/),
 and this project adheres to [Semantic Versioning](https://semver.org/spec/v2.0.0.html).
 
-<<<<<<< HEAD
 ## 2.0.0
 
 This is a major update with several breaking changes. See the [upgrade guide](UPGRADE_GUIDE.md) for details on breaking changes.
@@ -90,13 +89,12 @@
   - `Lumberjack::Formatter::TaggedMessage`
 - The Rails compatibility methods on `Lumberjack::Logger` (`tagged`, `silence`, `log_at`) have been moved to the [lumberjack_rails](https://github.com/bdurand/lumberjack_rails) gem. Installing that gem will restore these methods in a non-deprecated form.
 - Templates now use mustache syntax for placeholders instead of the colon prefix (i.e. `{{message}}` instead of `:message`). The `:tags` placeholder is also now called `{{attributes}}`.
-=======
+
 ## 1.4.2
 
 ### Fixed
 
 - Fixed issue where calling `Lumberjack::LogEntry#tag` would raise an error if there were no tags set on the log entry.
->>>>>>> 4fb23298
 
 ## 1.4.1
 
