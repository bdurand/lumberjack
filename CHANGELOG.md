--- conflicted
+++ resolved
@@ -4,7 +4,6 @@
 The format is based on [Keep a Changelog](https://keepachangelog.com/en/1.0.0/),
 and this project adheres to [Semantic Versioning](https://semver.org/spec/v2.0.0.html).
 
-<<<<<<< HEAD
 ## 2.0.0
 
 This is a major update with several breaking changes. See the [upgrade guide](UPGRADE_GUIDE.md) for details on breaking changes.
@@ -85,13 +84,12 @@
   - `Lumberjack::Tags`
   - `Lumberjack::Formatter::TaggedMessage`
 - The Rails compatibility methods on `Lumberjack::Logger` (`tagged`, `silence`, `log_at`) have been moved to the [lumberjack_rails](https://github.com/bdurand/lumberjack_rails) gem. Installing that gem will restore these methods in a non-deprecated form.
-=======
+
 ## 1.4.1
 
 ### Changed
 
 - Catch errors when formatting values so that it doesn't prevent logging. Otherwise there can be no way to log that the error occurred. Values that produced errors in the formatter will now be shown in the logs as "<Error formatting CLASS_NAME: ERROR_CLASS ERROR_MESSAGE>".
->>>>>>> 94a531bb
 
 ## 1.4.0
 
