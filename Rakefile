begin
  require "bundler/setup"
rescue LoadError
  puts "You must `gem install bundler` and `bundle install` to run rake tasks"
end

require "bundler/gem_tasks"

task :verify_release_branch do
  unless `git rev-parse --abbrev-ref HEAD`.chomp == "main"
    warn "Gem can only be released from the main branch"
    exit 1
  end
end

Rake::Task[:release].enhance([:verify_release_branch])

require "rspec/core/rake_task"

RSpec::Core::RakeTask.new(:spec)

task default: :spec

desc "run the specs using appraisal"
task :appraisals do
  exec "bundle exec appraisal rake spec"
end

namespace :appraisals do
  desc "install all the appraisal gemspecs"
  task :install do
    exec "bundle exec appraisal install"
  end
end

<<<<<<< HEAD
=======
require "standard/rake"

>>>>>>> d1e0019b
namespace :profile do
  desc "Profile logger CPU usage. Set LOGGER=Logger to profile the standard libary logger. Set LOG_LEVEL=warn to profile with a higher log level."
  task :cpu do |t, args|
    require "ruby-prof"
    require_relative "lib/lumberjack"

    out = StringIO.new
    logger_class = (ENV["LOGGER"] == "Logger") ? Logger : Lumberjack::Logger
    log_level = ENV.fetch("LOG_LEVEL", "debug")
    logger = logger_class.new(out, level: log_level)
    message = "foobar"

<<<<<<< HEAD
    result = RubyProf.profile do
=======
    result = RubyProf::Profile.profile do
>>>>>>> d1e0019b
      1000.times { logger.info(message) }
    end
    printer = RubyProf::FlatPrinter.new(result)
    printer.print($stdout)
  end

  desc "Profile logger memory usage. Set LOGGER=Logger to profile the standard libary logger. Set LOG_LEVEL=warn to profile with a higher log level."
  task :memory do |t, args|
    require "memory_profiler"
    require_relative "lib/lumberjack"

    out = StringIO.new
    logger_class = (ENV["LOGGER"] == "Logger") ? Logger : Lumberjack::Logger
    log_level = ENV.fetch("LOG_LEVEL", "debug")
    logger = logger_class.new(out, level: log_level)
    message = "foobar"

    MemoryProfiler.report do
      1000.times { logger.info(message) }
    end.pretty_print
  end
<<<<<<< HEAD
end

namespace :colors do
  desc "Print the color codes for each severity level"
  task :print do
    require_relative "lib/lumberjack"

    logger = Lumberjack::Logger.new($stdout, level: :trace, template: "{{severity(emoji)}} {{severity(padded)}} {{message}}", colorize: true)
    logger.trace("Test message")
    logger.debug("Test message")
    logger.info("Test message")
    logger.warn("Test message")
    logger.error("Test message")
    logger.fatal("Test message")
    logger.unknown("Test message")
  end
=======
>>>>>>> d1e0019b
end<|MERGE_RESOLUTION|>--- conflicted
+++ resolved
@@ -33,11 +33,6 @@
   end
 end
 
-<<<<<<< HEAD
-=======
-require "standard/rake"
-
->>>>>>> d1e0019b
 namespace :profile do
   desc "Profile logger CPU usage. Set LOGGER=Logger to profile the standard libary logger. Set LOG_LEVEL=warn to profile with a higher log level."
   task :cpu do |t, args|
@@ -50,11 +45,7 @@
     logger = logger_class.new(out, level: log_level)
     message = "foobar"
 
-<<<<<<< HEAD
-    result = RubyProf.profile do
-=======
     result = RubyProf::Profile.profile do
->>>>>>> d1e0019b
       1000.times { logger.info(message) }
     end
     printer = RubyProf::FlatPrinter.new(result)
@@ -76,7 +67,6 @@
       1000.times { logger.info(message) }
     end.pretty_print
   end
-<<<<<<< HEAD
 end
 
 namespace :colors do
@@ -93,6 +83,4 @@
     logger.fatal("Test message")
     logger.unknown("Test message")
   end
-=======
->>>>>>> d1e0019b
 end